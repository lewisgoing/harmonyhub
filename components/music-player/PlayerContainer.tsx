--- conflicted
+++ resolved
@@ -4,10 +4,6 @@
 import { Card, CardContent, CardHeader } from '@/components/ui/card';
 import { Dialog, DialogContent } from '@/components/ui/dialog';
 import { Button } from '@/components/ui/button';
-<<<<<<< HEAD
-import { Music, ExternalLink } from 'lucide-react';
-// Removed the problematic import for useToast
-=======
 import { 
   Music, 
   ExternalLink, 
@@ -22,7 +18,6 @@
 import { Input } from '@/components/ui/input';
 import { Label } from '@/components/ui/label';
 import { Alert, AlertDescription } from '@/components/ui/alert';
->>>>>>> 67670aad
 
 // Custom hooks
 import useAudioContext from './hooks/useAudioContext';
@@ -45,40 +40,16 @@
 import UserProfile from '@/components/auth/UserProfile';
 import CloudStatus from '@/components/CloudStatus';
 import CloudPromotion from '@/components/CloudPromotion';
-<<<<<<< HEAD
-import CloudSyncDialog from '@/components/CloudSyncDialog';
 import ExternalAudioInput from '@/components/ExternalAudioInput';
-import YouTubeAudioPlayer from '@/components/YoutubeAudioPlayer';
-import SoundCloudAudioPlayer from '@/components/SoundCloudAudioPlayer';
-=======
-import ExternalAudioInput from '@/components/ExternalAudioInput';
->>>>>>> 67670aad
 
 // Types and constants
 import { SplitEarConfig, FrequencyBand, Preset, UserPreset, Song } from './types';
 import { DEMO_SONG, DEFAULT_FREQUENCY_BANDS, STORAGE_KEYS } from './constants';
 
 // Utils for player controls
-<<<<<<< HEAD
-import { 
-  UnifiedPlayerControls, 
-  createYouTubeControls, 
-  createSoundCloudControls, 
-  createAudioElementControls 
-} from '@/utils/playerControls';
-import { useToast } from '../ui/use-toast';
-
-// Helper to extract YouTube video ID
-const getYoutubeVideoId = (url: string): string | null => {
-  const regExp = /^.*((youtu.be\/)|(v\/)|(\/u\/\w\/)|(embed\/)|(watch\?))\??v?=?([^#&?]*).*/;
-  const match = url.match(regExp);
-  return (match && match[7].length === 11) ? match[7] : null;
-};
-=======
 import { createAudioElementControls } from '@/utils/playerControls';
 import { useToast } from '../ui/use-toast';
 import { Tabs, TabsContent, TabsList, TabsTrigger } from '../ui/tabs';
->>>>>>> 67670aad
 
 /**
 * Main Music Player Container Component
@@ -119,43 +90,18 @@
 
   
   const [maxQValue, setMaxQValue] = useState<10 | 20 | 30>(20); 
+  const [activePresetTab, setActivePresetTab] = useState<string>("standard");
   // Frequency bands for EQ
   const [unifiedBands, setUnifiedBands] = useState<FrequencyBand[]>([...DEFAULT_FREQUENCY_BANDS]);
   const [leftEarBands, setLeftEarBands] = useState<FrequencyBand[]>([...DEFAULT_FREQUENCY_BANDS]);
   const [rightEarBands, setRightEarBands] = useState<FrequencyBand[]>([...DEFAULT_FREQUENCY_BANDS]);
     // Calibration state
   const [isCalibrationOpen, setIsCalibrationOpen] = useState(false);
-<<<<<<< HEAD
-=======
   const [newPresetDescription, setNewPresetDescription] = useState('Custom user preset');
->>>>>>> 67670aad
   
   // External audio state
   const [isUrlInputOpen, setIsUrlInputOpen] = useState(false);
   const [currentSong, setCurrentSong] = useState<Song>(DEMO_SONG);
-<<<<<<< HEAD
-  
-  // External player states and refs
-  const [currentExternalSource, setCurrentExternalSource] = useState<{
-    type: 'youtube' | 'soundcloud' | 'direct' | null;
-    id?: string;
-    url?: string;
-    isPlaying: boolean;
-  }>({
-    type: null,
-    isPlaying: false
-  });
-  
-  const youtubePlayerRef = useRef<any>(null);
-  const soundcloudPlayerRef = useRef<any>(null);
-  
-  // Unified player controls
-  const [playerControls, setPlayerControls] = useState<UnifiedPlayerControls | null>(null);
-  
-  // Loading state for external audio
-  const [isExternalAudioLoading, setIsExternalAudioLoading] = useState(false);
-=======
->>>>>>> 67670aad
 
   const [activeSaveSource, setActiveSaveSource] = useState<'left' | 'right' | 'unified' | null>(null);
 
@@ -187,27 +133,6 @@
     volume 
   } = useAudioContext({ song: currentSong });
 
-<<<<<<< HEAD
-  // Initialize default player controls
-  useEffect(() => {
-    if (audioRef.current) {
-      setPlayerControls(createAudioElementControls(audioRef.current));
-    }
-  }, [audioRef]);
-
-  // Update player controls when sources change
-  useEffect(() => {
-    if (currentExternalSource.type === 'youtube' && youtubePlayerRef.current) {
-      setPlayerControls(createYouTubeControls(youtubePlayerRef.current));
-    } 
-    else if (currentExternalSource.type === 'soundcloud' && soundcloudPlayerRef.current) {
-      setPlayerControls(createSoundCloudControls(soundcloudPlayerRef.current));
-    }
-    else if (audioRef.current) {
-      setPlayerControls(createAudioElementControls(audioRef.current));
-    }
-  }, [currentExternalSource.type, youtubePlayerRef.current, soundcloudPlayerRef.current, audioRef.current]);
-=======
   // Player controls
   const playerControlsRef = useRef(null);
 
@@ -217,7 +142,6 @@
       playerControlsRef.current = createAudioElementControls(audioRef.current);
     }
   }, [audioRef.current]);
->>>>>>> 67670aad
 
   // Ensure audio is loaded on component mount
   useEffect(() => {
@@ -773,40 +697,40 @@
   /**
    * Handle calibration completion
    */
-// In components/music-player/PlayerContainer.tsx
-const handleCalibrationComplete = async (preset: UserPreset) => {
-  try {
-    // Always save locally first
-    await saveUserPreset(preset);
-    
-    // Apply the preset to unified mode (regardless of current mode)
-    // This ensures calibration always applies to a new unified preset
-    if (isSplitEarMode) {
-      // Temporarily switch to unified mode to apply the calibrated preset
-      setIsSplitEarMode(false);
-    }
-    
-    // Apply the preset to unified mode
-    handleUnifiedPresetSelect(preset);
-    
-    toast({
-      title: "Calibration Complete",
-      description: `Your personalized tinnitus relief preset has been created and applied. It's designed specifically for your ${preset.tinnitusCenterFreq && preset.tinnitusCenterFreq >= 1000 ? 
-        `${(preset.tinnitusCenterFreq/1000).toFixed(1)}kHz` : 
-        `${preset.tinnitusCenterFreq?.toFixed(0)}Hz`} tinnitus frequency.`,
-    });
-  } catch (error) {
-    console.error('Failed to save preset locally:', error);
-    toast({
-      title: "Error saving preset",
-      description: "There was an error saving your preset. Please try again.",
-      variant: "destructive",
-    });
-  } finally {
-    // Close the calibration dialog
-    setIsCalibrationOpen(false);
-  }
-};
+
+  const handleCalibrationComplete = async (preset: UserPreset) => {
+    try {
+      await saveUserPreset(preset);
+      
+      if (isSplitEarMode) {
+        setIsSplitEarMode(false);
+      }
+      
+      handleUnifiedPresetSelect(preset);
+      
+      // Switch to EQ tab
+      setActiveTab('eq');
+      
+      // Switch to tinnitus preset tab
+      setActivePresetTab('tinnitus');
+      
+      toast({
+        title: "Calibration Complete",
+        description: `Your personalized tinnitus relief preset has been created and applied. It's designed specifically for your ${preset.tinnitusCenterFreq && preset.tinnitusCenterFreq >= 1000 ? 
+          `${(preset.tinnitusCenterFreq/1000).toFixed(1)}kHz` : 
+          `${preset.tinnitusCenterFreq?.toFixed(0)}Hz`} tinnitus frequency.`,
+      });
+    } catch (error) {
+      console.error('Failed to save preset locally:', error);
+      toast({
+        title: "Error saving preset",
+        description: "There was an error saving your preset. Please try again.",
+        variant: "destructive",
+      });
+    } finally {
+      setIsCalibrationOpen(false);
+    }
+  };
 
   /**
    * Handle preset deletion
@@ -850,8 +774,6 @@
   };
   
   /**
-<<<<<<< HEAD
-=======
    * Handle toggling left ear EQ
    */
   const handleLeftEQToggle = () => {
@@ -874,7 +796,6 @@
   };
 
   /**
->>>>>>> 67670aad
    * Handle external audio selection
    */
   const handleExternalAudioSelected = async (audioData: {
@@ -885,75 +806,9 @@
     sourceType: 'youtube' | 'soundcloud' | 'direct';
     sourceUrl: string;
   }) => {
-<<<<<<< HEAD
-    setIsExternalAudioLoading(true);
-    
-    // Show loading toast
-    const { dismiss } = toast({
-      title: "Loading audio...",
-      description: `Preparing ${audioData.name}`,
-      duration: 10000, // 10 seconds
-    });
-    
-    try {
-      // Stop the current playback if any
-      if (playbackState.isPlaying) {
-        await togglePlayPause();
-      }
-      
-      // Reset any existing external sources
-      setCurrentExternalSource({
-        type: null,
-        isPlaying: false
-      });
-      
-      if (audioData.sourceType === 'youtube') {
-        const videoId = getYoutubeVideoId(audioData.sourceUrl);
-        if (!videoId) {
-          throw new Error('Invalid YouTube URL');
-        }
-        
-        // Set current song display info
-        setCurrentSong({
-          name: audioData.name,
-          author: audioData.author,
-          cover: audioData.cover,
-          audio: '' // We don't use this directly for YouTube
-        });
-        
-        // Setup YouTube player
-        setCurrentExternalSource({
-          type: 'youtube',
-          id: videoId,
-          isPlaying: false
-        });
-        
-        // YouTube player will be initialized in the useEffect
-      } 
-      else if (audioData.sourceType === 'soundcloud') {
-        // Set current song display info
-        setCurrentSong({
-          name: audioData.name,
-          author: audioData.author,
-          cover: audioData.cover || "https://static.soundcloud.com/media/soundcloud-square-logo.png",
-          audio: '' // We don't use this directly for SoundCloud
-        });
-        
-        // Setup SoundCloud player
-        setCurrentExternalSource({
-          type: 'soundcloud',
-          url: audioData.sourceUrl,
-          isPlaying: false
-        });
-        
-        // SoundCloud player will be initialized in the useEffect
-      }
-      else if (audioData.sourceType === 'direct') {
-=======
     try {
       // For direct audio URLs, we'll set the current song
       if (audioData.sourceType === 'direct') {
->>>>>>> 67670aad
         // Set the current song for the standard audio element
         setCurrentSong({
           name: audioData.name,
@@ -962,42 +817,6 @@
           audio: audioData.audio
         });
         
-<<<<<<< HEAD
-        // For direct audio URLs, we'll wait for the audio to load then play
-        const handleAudioLoaded = () => {
-          setIsExternalAudioLoading(false);
-          dismiss(); // Dismiss the loading toast
-          
-          // Play the audio
-          setTimeout(() => {
-            togglePlayPause();
-          }, 500);
-          
-          // Remove the listener
-          if (audioRef.current) {
-            audioRef.current.removeEventListener('canplaythrough', handleAudioLoaded);
-          }
-        };
-        
-        // Add listener for when audio is loaded
-        if (audioRef.current) {
-          audioRef.current.addEventListener('canplaythrough', handleAudioLoaded);
-          audioRef.current.addEventListener('error', () => {
-            setIsExternalAudioLoading(false);
-            dismiss();
-            toast({
-              title: "Error loading audio",
-              description: "The audio source couldn't be played. Try a different source.",
-              variant: "destructive",
-            });
-          });
-        }
-      }
-    } catch (error) {
-      console.error('Error loading external audio:', error);
-      setIsExternalAudioLoading(false);
-      dismiss(); // Dismiss the loading toast
-=======
         toast({
           title: "Audio loaded",
           description: `Now playing: ${audioData.name}`,
@@ -1012,7 +831,6 @@
       }
     } catch (error) {
       console.error('Error loading external audio:', error);
->>>>>>> 67670aad
       
       toast({
         title: "Error loading audio",
@@ -1021,63 +839,6 @@
       });
     }
   };
-<<<<<<< HEAD
-  
-  /**
-   * Handle play/pause for any audio source
-   */
-  const handlePlayPause = async () => {
-    if (currentExternalSource.type === 'youtube' || currentExternalSource.type === 'soundcloud') {
-      // For external sources, use the player controls
-      if (currentExternalSource.isPlaying) {
-        playerControls?.pause();
-      } else {
-        playerControls?.play();
-      }
-      
-      // Update the playing state
-      setCurrentExternalSource(prev => ({
-        ...prev,
-        isPlaying: !prev.isPlaying
-      }));
-    } else {
-      // Use the standard audio element
-      await togglePlayPause();
-    }
-  };
-  
-  /**
-   * Handle seeking for any audio source
-   */
-  const handleSeekControl = async (value: number[]) => {
-    if (currentExternalSource.type) {
-      // For external sources
-      const position = value[0];
-      const duration = await playerControls?.getDuration() || 100;
-      const seekTime = (position / 100) * duration;
-      
-      playerControls?.seekTo(seekTime);
-    } else {
-      // Standard audio element
-      handleSeek(value);
-    }
-  };
-  
-  /**
-   * Handle volume change for any audio source
-   */
-  const handleVolumeChange = (value: number[]) => {
-    const newVolume = value[0];
-    
-    // Update volume for all possible players
-    setVolume(newVolume);
-    playerControls?.setVolume(newVolume);
-  };
-
-  // Combine local and Firestore presets for display
-  const combinedUserPresets = user ? firestorePresets : userPresets;
-=======
->>>>>>> 67670aad
 
   return (
     <Card className="w-[400px] overflow-hidden bg-white rounded-xl shadow-lg">
@@ -1094,21 +855,6 @@
         </div>
         
         {/* External audio button in top left */}
-<<<<<<< HEAD
-        <div className="absolute top-4 left-4 z-10">
-          <Button 
-            variant="ghost" 
-            size="icon"
-            className="rounded-full bg-black/40 text-white hover:bg-black/60"
-            onClick={() => setIsUrlInputOpen(true)}
-          >
-            <ExternalLink size={16} />
-          </Button>
-        </div>
-        
-        {/* Album cover */}
-        <div className="absolute top-4 left-4 w-36 h-36 rounded-md overflow-hidden shadow-lg mt-10">
-=======
 
         {/* External audio button in top left */}
 <div className="absolute top-4 left-4 z-10">
@@ -1155,7 +901,6 @@
          */}
         {/* Album cover */}
         <div className="absolute top-4 left-4 w-36 h-36 rounded-lg overflow-hidden shadow-lg mt-10">
->>>>>>> 67670aad
           <img 
             src={currentSong.cover} 
             alt="Album cover" 
@@ -1167,20 +912,6 @@
         <div className="relative p-4 text-white">
           <h2 className="text-lg font-bold">{currentSong.name}</h2>
           <p className="text-sm text-white/80">{currentSong.author}</p>
-<<<<<<< HEAD
-          
-          {/* Show source tag for external audio */}
-          {currentExternalSource.type && (
-            <div className="flex mt-1">
-              <span className="text-xs bg-white/20 px-2 py-0.5 rounded-full">
-                {currentExternalSource.type === 'youtube' && 'YouTube'}
-                {currentExternalSource.type === 'soundcloud' && 'SoundCloud'}
-                {currentExternalSource.type === 'direct' && 'External Audio'}
-              </span>
-            </div>
-          )}
-=======
->>>>>>> 67670aad
         </div>
       </CardHeader>
       
@@ -1188,17 +919,10 @@
         <div className="space-y-4">
           {/* Playback controls */}
           <PlayerControls 
-            playbackState={
-              currentExternalSource.type 
-                ? { 
-                    ...playbackState, 
-                    isPlaying: currentExternalSource.isPlaying 
-                  } 
-                : playbackState
-            }
-            onPlayPause={handlePlayPause}
-            onSeek={handleSeekControl}
-            onVolumeChange={values => handleVolumeChange([values[0]])}
+            playbackState={playbackState}
+            onPlayPause={togglePlayPause}
+            onSeek={handleSeek}
+            onVolumeChange={values => setVolume(values[0])}
             volume={volume}
             showVolumeControl={true}
           />
@@ -1304,15 +1028,15 @@
       />
     ) : (
       <div>
-        <Tabs defaultValue="standard">
-          <TabsList className="grid grid-cols-3 mb-3">
-            <TabsTrigger value="standard" className="text-xs">Standard</TabsTrigger>
-            <TabsTrigger value="tinnitus" className="text-xs flex items-center gap-1">
-              <Headphones className="h-3 w-3" />
-              Tinnitus
-            </TabsTrigger>
-            <TabsTrigger value="custom" className="text-xs">Custom</TabsTrigger>
-          </TabsList>
+<Tabs defaultValue={activePresetTab} value={activePresetTab} onValueChange={setActivePresetTab}>
+  <TabsList className="grid grid-cols-3 mb-3">
+    <TabsTrigger value="standard" className="text-xs">Standard</TabsTrigger>
+    <TabsTrigger value="tinnitus" className="text-xs flex items-center gap-1">
+      <Headphones className="h-3 w-3" />
+      Tinnitus
+    </TabsTrigger>
+    <TabsTrigger value="custom" className="text-xs">Custom</TabsTrigger>
+  </TabsList>
           
           <TabsContent value="standard">
             <div className="grid grid-cols-2 gap-2">
@@ -1521,67 +1245,6 @@
         </div>
       </CardContent>
       
-      {/* External players (hidden) */}
-      {currentExternalSource.type === 'youtube' && currentExternalSource.id && (
-        <YouTubeAudioPlayer
-          ref={youtubePlayerRef}
-          videoId={currentExternalSource.id}
-          onStateChange={(state) => {
-            // YouTube state: -1 (unstarted), 0 (ended), 1 (playing), 2 (paused), 3 (buffering), 5 (video cued)
-            if (state === 0) { // Ended
-              setCurrentExternalSource(prev => ({...prev, isPlaying: false}));
-            } else if (state === 1) { // Playing
-              setIsExternalAudioLoading(false);
-              setCurrentExternalSource(prev => ({...prev, isPlaying: true}));
-            } else if (state === 2) { // Paused
-              setCurrentExternalSource(prev => ({...prev, isPlaying: false}));
-            }
-          }}
-          onReady={() => {
-            setIsExternalAudioLoading(false);
-            // Close any loading toasts
-            // toast.dismiss(); // This is giving an error - needs to be fixed
-          }}
-          onError={() => {
-            setIsExternalAudioLoading(false);
-            toast({
-              title: "YouTube Error",
-              description: "Could not play the YouTube video. Try a different video.",
-              variant: "destructive",
-            });
-          }}
-        />
-      )}
-      
-      {currentExternalSource.type === 'soundcloud' && currentExternalSource.url && (
-        <SoundCloudAudioPlayer
-          ref={soundcloudPlayerRef}
-          url={currentExternalSource.url}
-          onReady={() => {
-            setIsExternalAudioLoading(false);
-            // Close any loading toasts
-            // toast.dismiss(); // This is giving an error - needs to be fixed
-          }}
-          onPlay={() => {
-            setCurrentExternalSource(prev => ({...prev, isPlaying: true}));
-          }}
-          onPause={() => {
-            setCurrentExternalSource(prev => ({...prev, isPlaying: false}));
-          }}
-          onFinish={() => {
-            setCurrentExternalSource(prev => ({...prev, isPlaying: false}));
-          }}
-          onError={() => {
-            setIsExternalAudioLoading(false);
-            toast({
-              title: "SoundCloud Error",
-              description: "Could not play the SoundCloud track. Try a different track.",
-              variant: "destructive",
-            });
-          }}
-        />
-      )}
-      
       {/* Calibration Dialog */}
       <Dialog open={isCalibrationOpen} onOpenChange={setIsCalibrationOpen}>
         <DialogContent className="max-w-xl p-0">
@@ -1593,22 +1256,6 @@
       </Dialog>
       
       {/* External Audio Input Dialog */}
-<<<<<<< HEAD
-      <ExternalAudioInput
-        open={isUrlInputOpen}
-        onOpenChange={setIsUrlInputOpen}
-        onAudioSelected={handleExternalAudioSelected}
-      />
-      
-      {/* Cloud Sync Dialog */}
-      <CloudSyncDialog 
-        open={showCloudSyncDialog}
-        onOpenChange={setShowCloudSyncDialog}
-        onApplyCloudSettings={handleApplyCloudSettings}
-        onKeepLocalSettings={handleKeepLocalSettings}
-        numPresets={Object.keys(pendingCloudPresets).length}
-      />
-=======
       {/* <ExternalAudioInput
         open={isUrlInputOpen}
         onOpenChange={setIsUrlInputOpen}
@@ -1676,7 +1323,6 @@
     </div>
   </DialogContent>
 </Dialog>
->>>>>>> 67670aad
     </Card>
   );
 };
