--- conflicted
+++ resolved
@@ -2,6 +2,9 @@
 
 import React, { useRef, useEffect, useState } from 'react';
 import { FrequencyBand } from './types';
+import { Slider } from '@/components/ui/slider';
+import { Button } from '@/components/ui/button';
+import { X } from 'lucide-react';
 
 interface EQVisualizationProps {
   // EQ state
@@ -32,7 +35,7 @@
     channel?: 'unified' | 'left' | 'right'
   ) => void;
   
-  // NEW: Callback for frequency changes (X-axis dragging)
+  // Callback for frequency changes (X-axis dragging)
   onFrequencyChange?: (
     bandId: string,
     newFrequency: number,
@@ -51,7 +54,7 @@
   minGain?: number;
   maxGain?: number;
   
-  // NEW: Allow or disallow X/Y dragging
+  // Allow or disallow X/Y dragging
   allowXDragging?: boolean;
   allowYDragging?: boolean;
 }
@@ -65,30 +68,72 @@
 const DISABLED_OPACITY = 0.4;
 const GRID_COLOR = '#e9ecef';
 const ZERO_LINE_COLOR = '#ced4da';
-const FREQUENCY_LABELS = ['60Hz', '125Hz', '250Hz', '500Hz', '1kHz', '2kHz', '4kHz', '8kHz', '16kHz'];
-const FREQUENCY_POSITIONS = [60, 125, 250, 500, 1000, 2000, 4000, 8000, 16000];
+const FREQUENCY_LABELS = ['60Hz', '250Hz', '1kHz', '2kHz', '4kHz', '8kHz', '12kHz', '16kHz'];
+const FREQUENCY_POSITIONS = [60, 250, 1000, 2000, 4000, 8000, 12000, 16000];
 const DB_RANGE = 24; // +/- 12dB
 
 /**
- * Convert frequency to x position on canvas
+ * Convert frequency to x position with improved high frequency visibility
  */
 const freqToX = (freq: number, width: number): number => {
-  // Logarithmic scale from 60Hz to 16kHz
-  const minLog = Math.log10(60);
-  const maxLog = Math.log10(16000);
-  const logPos = (Math.log10(Math.max(60, freq)) - minLog) / (maxLog - minLog);
-  return logPos * width;
+  // Use a log scale with more emphasis on the 2-8kHz range important for tinnitus
+  // We'll use a custom scale that divides the x-axis into three regions:
+  // 1. 60Hz-2kHz: 35% of the width
+  // 2. 2kHz-8kHz: 40% of the width (tinnitus focus area)
+  // 3. 8kHz-16kHz: 25% of the width
+  
+  if (freq <= 2000) {
+    // Region 1: 60Hz-2kHz (35% of width)
+    const minLog = Math.log10(60);
+    const maxLog = Math.log10(2000);
+    const logPos = (Math.log10(Math.max(60, freq)) - minLog) / (maxLog - minLog);
+    return logPos * width * 0.35;
+  } else if (freq <= 8000) {
+    // Region 2: 2kHz-8kHz (40% of width) - expanded tinnitus region
+    const region1Width = width * 0.35;
+    const regionWidth = width * 0.4;
+    const minLog = Math.log10(2000);
+    const maxLog = Math.log10(8000);
+    const logPos = (Math.log10(freq) - minLog) / (maxLog - minLog);
+    return region1Width + (logPos * regionWidth);
+  } else {
+    // Region 3: 8kHz-16kHz (25% of width)
+    const region1and2Width = width * 0.75;
+    const regionWidth = width * 0.25;
+    const minLog = Math.log10(8000);
+    const maxLog = Math.log10(16000);
+    const logPos = (Math.log10(Math.min(16000, freq)) - minLog) / (maxLog - minLog);
+    return region1and2Width + (logPos * regionWidth);
+  }
 };
 
 /**
- * Convert x position on canvas to frequency
+ * Convert x position to frequency with improved high frequency mapping
  */
 const xToFreq = (x: number, width: number): number => {
-  // Logarithmic scale from 60Hz to 16kHz
-  const minLog = Math.log10(60);
-  const maxLog = Math.log10(16000);
-  const logPos = x / width;
-  return Math.pow(10, minLog + logPos * (maxLog - minLog));
+  // Reverse the custom scaling used in freqToX
+  const region1Width = width * 0.35;
+  const region2Width = width * 0.4;
+  
+  if (x <= region1Width) {
+    // Region 1: 60Hz-2kHz
+    const minLog = Math.log10(60);
+    const maxLog = Math.log10(2000);
+    const logPos = x / region1Width;
+    return Math.pow(10, minLog + logPos * (maxLog - minLog));
+  } else if (x <= region1Width + region2Width) {
+    // Region 2: 2kHz-8kHz (expanded tinnitus region)
+    const minLog = Math.log10(2000);
+    const maxLog = Math.log10(8000);
+    const logPos = (x - region1Width) / region2Width;
+    return Math.pow(10, minLog + logPos * (maxLog - minLog));
+  } else {
+    // Region 3: 8kHz-16kHz
+    const minLog = Math.log10(8000);
+    const maxLog = Math.log10(16000);
+    const logPos = (x - (region1Width + region2Width)) / (width - (region1Width + region2Width));
+    return Math.pow(10, minLog + logPos * (maxLog - minLog));
+  }
 };
 
 /**
@@ -166,6 +211,17 @@
     bandId: string;
     channel: 'unified' | 'left' | 'right';
   } | null>(null);
+  
+  // Add state to track when Q value adjustment is active
+  const [isAdjustingQ, setIsAdjustingQ] = useState(false);
+  const [selectedBandForQ, setSelectedBandForQ] = useState<{
+    bandId: string;
+    channel: 'unified' | 'left' | 'right';
+    initialQ: number;
+  } | null>(null);
+  
+  // Add a state to track the last click time for double-click detection
+  const [lastClickTime, setLastClickTime] = useState(0);
 
   // Redraw when props change
   useEffect(() => {
@@ -660,8 +716,6 @@
     ctx.arc(x, y, radius, 0, Math.PI * 2);
     ctx.stroke();
     
-<<<<<<< HEAD
-=======
     // If this point is selected for Q adjustment, draw Q indicator
     if (isAdjustingQ && 
       selectedBandForQ && 
@@ -685,14 +739,20 @@
     ctx.fillText(`Q: ${band.Q.toFixed(1)}`, x, y - qIndicatorSize - 5);
   }
     
->>>>>>> 67670aad
     // Reset opacity
     ctx.globalAlpha = 1.0;
     
     // If active, show frequency and gain
     if (isActive && canvasRef.current) {
       // Show tooltip with frequency and gain
-      showTooltip(band.frequency, band.gain, x, y);
+      const tooltipInfo = isAdjustingQ && 
+                        selectedBandForQ && 
+                        selectedBandForQ.bandId === band.id && 
+                        selectedBandForQ.channel === channel
+        ? `${band.frequency.toFixed(0)} Hz: ${band.gain.toFixed(1)} dB, Q: ${band.Q.toFixed(1)}`
+        : `${band.frequency.toFixed(0)} Hz: ${band.gain.toFixed(1)} dB`;
+      
+      showTooltip(band.frequency, band.gain, x, y, tooltipInfo);
       
       // Draw direction indicators if we're allowing XY dragging
       if (allowXDragging && allowYDragging) {
@@ -739,7 +799,13 @@
   /**
    * Show tooltip with frequency and gain information
    */
-  const showTooltip = (frequency: number, gain: number, x: number, y: number) => {
+  const showTooltip = (
+    frequency: number, 
+    gain: number, 
+    x: number, 
+    y: number, 
+    customText?: string
+  ) => {
     const canvas = canvasRef.current;
     if (!canvas) return;
     
@@ -753,7 +819,7 @@
     tooltip.style.left = `${rect.left + x}px`;
     tooltip.style.top = `${rect.top + y - 30}px`;
     tooltip.style.transform = 'translateX(-50%)';
-    tooltip.textContent = `${frequency.toFixed(0)} Hz: ${gain.toFixed(1)} dB`;
+    tooltip.textContent = customText || `${frequency.toFixed(0)} Hz: ${gain.toFixed(1)} dB`;
     
     // Add to document
     document.body.appendChild(tooltip);
@@ -779,9 +845,6 @@
   };
 
   /**
-<<<<<<< HEAD
-   * Handle mouse down on canvas
-=======
    * Add a function to toggle Q value adjustment mode
    */
   const toggleQAdjustment = (
@@ -861,7 +924,6 @@
 
   /**
    * Handle mouse down on canvas with double-click detection
->>>>>>> 67670aad
    */
   const handleMouseDown = (e: React.MouseEvent<HTMLCanvasElement>) => {
     if (!interactive || !isEQEnabled || !canvasRef.current) return;
@@ -874,8 +936,6 @@
     // Find the closest point
     const point = findClosestPoint(x, y);
     if (point) {
-<<<<<<< HEAD
-=======
       // Check if this ear is enabled before allowing interaction
       if ((point.channel === 'left' && !leftEarEnabled) || 
           (point.channel === 'right' && !rightEarEnabled)) {
@@ -892,7 +952,6 @@
         return;
       }
       
->>>>>>> 67670aad
       // Get initial values for the point
       let initialFreq = 0;
       let initialGain = 0;
@@ -917,6 +976,19 @@
         }
       }
       
+      // If we're in Q adjustment mode and this is a different band, switch to that band
+      if (isAdjustingQ && selectedBandForQ && 
+          (selectedBandForQ.bandId !== point.bandId || selectedBandForQ.channel !== point.channel)) {
+        toggleQAdjustment(point.bandId, point.channel);
+        return;
+      }
+      
+      // Exit Q adjustment mode if we're dragging a point
+      if (isAdjustingQ) {
+        setIsAdjustingQ(false);
+        setSelectedBandForQ(null);
+      }
+      
       setDraggedPoint({
         bandId: point.bandId,
         channel: point.channel,
@@ -928,13 +1000,12 @@
         isDraggingY: allowYDragging
       });
       
-      // Detect if we should be only dragging in one direction (if both are allowed)
-      if (allowXDragging && allowYDragging) {
-        // We'll determine the primary drag direction on first movement
-      }
-      
       // Prevent text selection during drag
       e.preventDefault();
+    } else {
+      // Click outside any point, exit Q adjustment mode
+      setIsAdjustingQ(false);
+      setSelectedBandForQ(null);
     }
   };
 
@@ -1140,12 +1211,9 @@
       className="relative w-full h-full border border-gray-200 rounded-md overflow-hidden"
       style={{ height }}
     >
-<<<<<<< HEAD
-=======
       {/* Instructions for Q adjustment */}
 
       
->>>>>>> 67670aad
       <div className="p-2 w-full h-full">
         <canvas
           ref={canvasRef}
@@ -1157,8 +1225,6 @@
           onMouseLeave={handleMouseLeave}
         />
       </div>
-<<<<<<< HEAD
-=======
       
       {/* Q adjustment slider */}
       {isAdjustingQ && selectedBandForQ && (
@@ -1187,7 +1253,6 @@
         </div>
       )}
       
->>>>>>> 67670aad
     </div>
 
   );
